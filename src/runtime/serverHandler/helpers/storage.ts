--- conflicted
+++ resolved
@@ -17,6 +17,14 @@
 if (runtimeConfig.multiCache.route) {
   cacheContext.route = createStorage(serverOptions.route?.storage)
 }
+if (
+  serverOptions.cacheKeyPrefix &&
+  typeof serverOptions.cacheKeyPrefix === 'string'
+) {
+  // Initialize cacheKeyPrefix only if a constant string, otherwise it must be
+  // set for each request.
+  cacheContext.cacheKeyPrefix = serverOptions.cacheKeyPrefix
+}
 
 /**
  * Method to initialize the caches.
@@ -24,37 +32,6 @@
  * The method will only initialize it once and return the same promise
  * afterwards.
  */
-<<<<<<< HEAD
 export function loadCacheContext() {
   return cacheContext
-=======
-export function loadCacheContext(event) {
-  if (promise) {
-    return promise
-  }
-  promise = getModuleConfig().then(async (config) => {
-    const cacheContext: NuxtMultiCacheSSRContext = {}
-
-    // Initialize all enabled caches. Explicit initialization because some
-    // caches might need additional configuration options and/or checks.
-    if (config.component && config.component.enabled) {
-      cacheContext.component = createStorage(config.component.storage)
-    }
-    if (config.data && config.data.enabled) {
-      cacheContext.data = createStorage(config.data.storage)
-    }
-    if (config.route && config.route.enabled) {
-      cacheContext.route = createStorage(config.route.storage)
-    }
-
-    if (config.cacheKeyPrefix && typeof config.cacheKeyPrefix === 'string') {
-      //  initialize cacheKeyPrefix only if a constant string, otherwise it must be set for each request
-      cacheContext.cacheKeyPrefix = config.cacheKeyPrefix
-    }
-
-    return cacheContext
-  })
-
-  return promise
->>>>>>> 63e5980a
 }